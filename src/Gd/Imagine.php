--- conflicted
+++ resolved
@@ -104,17 +104,11 @@
         $path = $loader->getPath();
 
         $data = $loader->getData();
-<<<<<<< HEAD
-=======
-        $resource = ErrorHandling::ignoring(-1, function () use (&$data) {
-            return @imagecreatefromstring($data);
-        });
->>>>>>> b216ca7f
 
         if (\function_exists('imagecreatefromwebp') && $this->isWebp($data)) {
             $resource = $this->loadWebp($data);
         } else {
-            $resource = $this->withoutExceptionHandlers(function () use (&$data) {
+            $resource = ErrorHandling::ignoring(-1, function () use (&$data) {
                 return @imagecreatefromstring($data);
             });
         }
@@ -236,19 +230,13 @@
      */
     private function doLoad($string, MetadataBag $metadata)
     {
-<<<<<<< HEAD
         if (\function_exists('imagecreatefromwebp') && $this->isWebp($string)) {
             $resource = $this->loadWebp($string);
         } else {
-            $resource = $this->withoutExceptionHandlers(function () use (&$string) {
+            $resource = ErrorHandling::ignoring(-1, function () use (&$string) {
                 return @imagecreatefromstring($string);
             });
         }
-=======
-        $resource = ErrorHandling::ignoring(-1, function () use (&$string) {
-            return @imagecreatefromstring($string);
-        });
->>>>>>> b216ca7f
 
         if (!\is_resource($resource)) {
             throw new RuntimeException('An image could not be created from the given input');
@@ -256,28 +244,7 @@
 
         return $this->wrap($resource, new RGB(), $metadata);
     }
-<<<<<<< HEAD
-
-    /**
-     * @param callable $callback
-     *
-     * @return mixed
-     */
-    private function withoutExceptionHandlers($callback)
-    {
-        set_error_handler(function ($errno, $errstr, $errfile, $errline) {
-        }, -1);
-        try {
-            $result = $callback();
-        } catch (\Exception $x) {
-            $result = null;
-        } catch (\Throwable $x) {
-            $result = null;
-        }
-        restore_error_handler();
-
-        return $result;
-    }
+
 
     /**
      * @param string $data
@@ -298,13 +265,11 @@
     {
         $tmpfile = tempnam($this->tempdir, 'imaginewebp_');
         file_put_contents($tmpfile, $data);
-        $resource = $this->withoutExceptionHandlers(function () use ($tmpfile) {
+        $resource = ErrorHandling::ignoring(-1, function () use ($tmpfile) {
             return @imagecreatefromwebp($tmpfile);
         });
         @unlink($tmpfile);
 
         return $resource;
     }
-=======
->>>>>>> b216ca7f
 }