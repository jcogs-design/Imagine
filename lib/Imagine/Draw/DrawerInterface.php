--- conflicted
+++ resolved
@@ -135,18 +135,11 @@
      *
      * The rotation is done CW
      *
-<<<<<<< HEAD
-     * @param string         $string
+     * @param string                       $string
      * @param AbstractFont   $font
      * @param PointInterface $position
-     * @param integer        $angle
-=======
-     * @param string                       $string
-     * @param Imagine\Image\AbstractFont   $font
-     * @param Imagine\Image\PointInterface $position
      * @param integer                      $angle
      * @param integer                      $width
->>>>>>> 3cde5299
      *
      * @throws RuntimeException
      *
