--- conflicted
+++ resolved
@@ -59,13 +59,7 @@
         }
 
         $imagick = new \Imagick();
-<<<<<<< HEAD
-        $imagick->newImage($width, $height, (string) $color);
-        $opacity = number_format(abs(round(1 - $color->getAlpha() / 100, 1)), 1);
-        $imagick->setImageOpacity($opacity);
-=======
         $imagick->newImage($width, $height, $pixel);
->>>>>>> a7ac0b41
 
         return new Image($imagick, $this);
     }
